{
  "name": "@connext/rest-api",
  "description": "REST API client for Connext",
<<<<<<< HEAD
  "version": "6.1.2",
=======
  "version": "6.3.0",
>>>>>>> 3b1ad4d6
  "repository": {
    "type": "git",
    "url": "git+https://github.com/ConnextProject/rest-api-client.git"
  },
  "author": "Connext & Friends",
  "license": "MIT",
  "bugs": {
    "url": "https://github.com/ConnextProject/rest-api-client/issues"
  },
  "homepage": "https://github.com/ConnextProject/rest-api-client#readme",
  "scripts": {
    "clean:build": "rm -rf ./build",
    "clean:store": "rm -rf ./connext-store",
    "clean:all": "npm run clean:build && npm run clean:store",
    "compile": "tsc -p tsconfig.json",
    "build": "npm run clean:build && npm run compile",
    "prod": "node ./build/src",
    "start": "npm run build && npm run prod",
    "lint": "eslint -c './.eslintrc' --fix './src/**/*.ts'",
    "start:dev": "ts-node-dev src/index.ts"
  },
  "dependencies": {
<<<<<<< HEAD
    "@connext/client": "6.1.2",
    "@connext/store": "6.1.2",
    "@connext/types": "6.1.2",
=======
    "@connext/client": "6.3.0",
    "@connext/store": "6.3.0",
    "@connext/types": "6.3.0",
>>>>>>> 3b1ad4d6
    "axios": "^0.18.1",
    "core-js": "^3.6.4",
    "dotenv": "^8.0.0",
    "ethers": "^4.0.46",
    "fastify": "^2.14.0",
    "fastify-helmet": "^3.0.2",
    "human-standard-token-abi": "^2.0.0",
    "pino-pretty": "^4.0.0",
    "uuid": "^7.0.2"
  },
  "devDependencies": {
    "@babel/cli": "^7.1.2",
    "@babel/core": "^7.1.2",
    "@babel/node": "^7.0.0",
    "@babel/polyfill": "^7.0.0",
    "@babel/preset-env": "^7.1.0",
    "@babel/preset-typescript": "^7.1.0",
    "@babel/register": "^7.0.0",
    "@types/axios": "^0.14.0",
    "@types/chai": "^4.1.6",
    "@types/mocha": "^5.2.5",
    "@types/node": "^10.12.0",
    "@types/ws": "^6.0.4",
    "@typescript-eslint/eslint-plugin": "^2.22.0",
    "@typescript-eslint/parser": "^2.22.0",
    "eslint": "^6.8.0",
    "eslint-config-prettier": "^6.10.0",
    "eslint-config-standard": "^14.1.0",
    "eslint-plugin-import": "^2.20.1",
    "eslint-plugin-node": "^11.0.0",
    "eslint-plugin-prettier": "^3.1.2",
    "eslint-plugin-promise": "^4.2.1",
    "eslint-plugin-react": "^7.18.3",
    "eslint-plugin-standard": "^4.0.1",
    "prettier": "^1.19.1",
    "ts-node-dev": "^1.0.0-pre.44",
    "typescript": "^3.7.3"
  }
}<|MERGE_RESOLUTION|>--- conflicted
+++ resolved
@@ -1,11 +1,7 @@
 {
   "name": "@connext/rest-api",
   "description": "REST API client for Connext",
-<<<<<<< HEAD
-  "version": "6.1.2",
-=======
   "version": "6.3.0",
->>>>>>> 3b1ad4d6
   "repository": {
     "type": "git",
     "url": "git+https://github.com/ConnextProject/rest-api-client.git"
@@ -28,15 +24,9 @@
     "start:dev": "ts-node-dev src/index.ts"
   },
   "dependencies": {
-<<<<<<< HEAD
-    "@connext/client": "6.1.2",
-    "@connext/store": "6.1.2",
-    "@connext/types": "6.1.2",
-=======
     "@connext/client": "6.3.0",
     "@connext/store": "6.3.0",
     "@connext/types": "6.3.0",
->>>>>>> 3b1ad4d6
     "axios": "^0.18.1",
     "core-js": "^3.6.4",
     "dotenv": "^8.0.0",
