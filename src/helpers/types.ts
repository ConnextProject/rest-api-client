import {
  IStoreService,
  PublicResults,
  MethodResults,
  ChannelProviderConfig,
  NodeResponses,
  PublicParams,
} from "@connext/types";

export interface InitClientManagerOptions {
  logger: any;
  store: IStoreService;
  logLevel: number;
}

export interface InternalConnectOptions {
  signer: string;
  publicIdentifier: string;
  ethProviderUrl: string;
  nodeUrl: string;
}

export interface ConnectOptions {
  ethProviderUrl: string;
  nodeUrl: string;
  publicIdentifier?: string;
}

export interface InternalWalletOptions {
  index: number;
}

export interface PersistedData {
  mnemonic: string | undefined;
  subscriptions: EventSubscription[] | undefined;
  clients: InternalConnectOptions[] | undefined;
  wallets: InternalWalletOptions[] | undefined;
}

export type WalletSummary = {
  address: string;
  publicIdentifier: string;
};

export type GenericErrorResponse = {
  message: string;
};
export type GenericSuccessResponse = {
  success: true;
};

export type MultiClientRequestParams = { publicIdentifier?: string };

export type BatchSubscriptionResponse = {
  subscriptions: EventSubscription[];
};
export type SubscriptionResponse = {
  id: string;
};

export type EventSubscription = {
  id: string;
  publicIdentifier: string;
  params: EventSubscriptionParams;
};
export type EventSubscriptionParams = { event: string; webhook: string };

<<<<<<< HEAD
export type ClientSummary = {
  publicIdentifier: string;
  multisigAddress: string;
  signerAddress: string;
  chainId: number;
  token: string | undefined;
  tokenBalance: string | undefined;
  channelNonce: number | undefined;
  proposedApps: number | undefined;
  installedApps: number | undefined;
};
export namespace RouteMethods {
  export type GetBalanceRequestParams = MultiClientRequestParams & {
    assetId: string;
  };
  export type GetBalanceResponse = {
    freeBalanceOffChain: string;
    freeBalanceOnChain: string;
  };

  export type GetConfigRequestParams = MultiClientRequestParams;

  export type GetVersionResponse = {
    version: string;
  };

  export type GetWalletsResponse = WalletSummary[];

  export type GetClientsResponse = ClientSummary[];

  export type GetAppInstanceDetailsParams = MultiClientRequestParams & { appIdentityHash: string };
  export type GetAppInstanceDetailsResponse = MethodResults.GetAppInstanceDetails;

  export type GetConfigResponse = Partial<ChannelProviderConfig>;

  export type GetHashLockStatusRequestParams = MultiClientRequestParams & {
    lockHash: string;
    assetId: string;
  };
  export type GetHashLockStatusResponse = NodeResponses.GetHashLockTransfer;

  export type GetLinkedStatusRequestParams = MultiClientRequestParams & { paymentId: string };
  export type GetLinkedStatusResponse = NodeResponses.GetLinkedTransfer;

  export type GetTransferHistoryRequestParams = MultiClientRequestParams;
  export type GetTransferHistoryResponse = MultiClientRequestParams &
    NodeResponses.GetTransferHistory;

  export type PostCreateResponse = WalletSummary;

  export type PostDepositRequestParams = MultiClientRequestParams & PublicParams.Deposit;

  export type PostHashLockTransferRequestParams = MultiClientRequestParams &
    PublicParams.HashLockTransfer;
  export type PostHashLockTransferResponse = PublicResults.ConditionalTransfer &
    MethodResults.GetAppInstanceDetails;

  export type PostHashLockResolveRequestParams = MultiClientRequestParams &
    PublicParams.ResolveHashLockTransfer;
  export type PostHashLockResolveResponse = PublicResults.ResolveHashLockTransfer;

  export type PostLinkedTransferRequestParams = MultiClientRequestParams &
    PublicParams.LinkedTransfer;
  export type PostLinkedTransferResponse = PublicResults.ConditionalTransfer &
    MethodResults.GetAppInstanceDetails;

  export type PostLinkedResolveRequestParams = MultiClientRequestParams &
    PublicParams.ResolveLinkedTransfer;
  export type PostLinkedResolveResponse = PublicResults.ResolveLinkedTransfer;

  export type PostMnemonicRequestParams = { mnemonic: string };

  export type PostTransactionRequestParams = MultiClientRequestParams & {
    amount: string;
    assetId: string;
    recipient: string;
  };
  export interface PostTransactionResponse {
    txhash: string;
  }

  export type PostWithdrawRequestParams = MultiClientRequestParams & PublicParams.Withdraw;
  export type PostWithdrawResponse = { txhash: string };

  export type PostSwapRequestParams = MultiClientRequestParams & PublicParams.Swap;
  export type PostSwapResponse = { fromAssetIdBalance: string; toAssetIdBalance: string };

  export type PostSubscribeRequestParams = MultiClientRequestParams & EventSubscriptionParams;
}
=======
export type GetAppInstanceDetailsParams = { appIdentityHash: string };
export type GetAppInstanceDetailsResponse = MethodResults.GetAppInstanceDetails;

export type GetConfigResponse = Partial<ChannelProviderConfig>;

export type GetHashLockStatusRequestParams = { lockHash: string; assetId: string };
export type GetHashLockStatusResponse = NodeResponses.GetHashLockTransfer & { paymentId: string };

export type GetLinkedStatusRequestParams = { paymentId: string };
export type GetLinkedStatusResponse = NodeResponses.GetLinkedTransfer;

export type GetTransferHistory = NodeResponses.GetTransferHistory;

export type PostDepositRequestParams = PublicParams.Deposit;

export type PostRequestCollateralRequestParams = { assetId: string };

export type PostHashLockTransferRequestParams = PublicParams.HashLockTransfer;
export interface PostHashLockTransferResponse
  extends PublicResults.ConditionalTransfer,
    MethodResults.GetAppInstanceDetails {}

export type PostHashLockResolveRequestParams = PublicParams.ResolveHashLockTransfer;
export type PostHashLockResolveResponse = PublicResults.ResolveHashLockTransfer;

export type PostLinkedTransferRequestParams = PublicParams.LinkedTransfer;
export interface PostLinkedTransferResponse
  extends PublicResults.ConditionalTransfer,
    MethodResults.GetAppInstanceDetails {}

export type PostLinkedResolveRequestParams = PublicParams.ResolveLinkedTransfer;
export type PostLinkedResolveResponse = PublicResults.ResolveLinkedTransfer;

export type PostMnemonicRequestParams = { mnemonic: string };

export type PostTransactionRequestParams = { amount: string; assetId: string; recipient: string };
export interface PostTransactionResponse {
  txhash: string;
}

export type PostWithdrawRequestParams = PublicParams.Withdraw;
export type PostWithdrawResponse = { txhash: string };

export type PostSwapRequestParams = PublicParams.Swap;
export type PostSwapResponse = { fromAssetIdBalance: string; toAssetIdBalance: string };
>>>>>>> 5127ad84
<|MERGE_RESOLUTION|>--- conflicted
+++ resolved
@@ -65,7 +65,6 @@
 };
 export type EventSubscriptionParams = { event: string; webhook: string };
 
-<<<<<<< HEAD
 export type ClientSummary = {
   publicIdentifier: string;
   multisigAddress: string;
@@ -105,7 +104,7 @@
     lockHash: string;
     assetId: string;
   };
-  export type GetHashLockStatusResponse = NodeResponses.GetHashLockTransfer;
+  export type GetHashLockStatusResponse = NodeResponses.GetHashLockTransfer & { paymentId: string };
 
   export type GetLinkedStatusRequestParams = MultiClientRequestParams & { paymentId: string };
   export type GetLinkedStatusResponse = NodeResponses.GetLinkedTransfer;
@@ -150,55 +149,10 @@
   export type PostWithdrawRequestParams = MultiClientRequestParams & PublicParams.Withdraw;
   export type PostWithdrawResponse = { txhash: string };
 
+  export type PostRequestCollateralRequestParams = MultiClientRequestParams & { assetId: string };
+
   export type PostSwapRequestParams = MultiClientRequestParams & PublicParams.Swap;
   export type PostSwapResponse = { fromAssetIdBalance: string; toAssetIdBalance: string };
 
   export type PostSubscribeRequestParams = MultiClientRequestParams & EventSubscriptionParams;
-}
-=======
-export type GetAppInstanceDetailsParams = { appIdentityHash: string };
-export type GetAppInstanceDetailsResponse = MethodResults.GetAppInstanceDetails;
-
-export type GetConfigResponse = Partial<ChannelProviderConfig>;
-
-export type GetHashLockStatusRequestParams = { lockHash: string; assetId: string };
-export type GetHashLockStatusResponse = NodeResponses.GetHashLockTransfer & { paymentId: string };
-
-export type GetLinkedStatusRequestParams = { paymentId: string };
-export type GetLinkedStatusResponse = NodeResponses.GetLinkedTransfer;
-
-export type GetTransferHistory = NodeResponses.GetTransferHistory;
-
-export type PostDepositRequestParams = PublicParams.Deposit;
-
-export type PostRequestCollateralRequestParams = { assetId: string };
-
-export type PostHashLockTransferRequestParams = PublicParams.HashLockTransfer;
-export interface PostHashLockTransferResponse
-  extends PublicResults.ConditionalTransfer,
-    MethodResults.GetAppInstanceDetails {}
-
-export type PostHashLockResolveRequestParams = PublicParams.ResolveHashLockTransfer;
-export type PostHashLockResolveResponse = PublicResults.ResolveHashLockTransfer;
-
-export type PostLinkedTransferRequestParams = PublicParams.LinkedTransfer;
-export interface PostLinkedTransferResponse
-  extends PublicResults.ConditionalTransfer,
-    MethodResults.GetAppInstanceDetails {}
-
-export type PostLinkedResolveRequestParams = PublicParams.ResolveLinkedTransfer;
-export type PostLinkedResolveResponse = PublicResults.ResolveLinkedTransfer;
-
-export type PostMnemonicRequestParams = { mnemonic: string };
-
-export type PostTransactionRequestParams = { amount: string; assetId: string; recipient: string };
-export interface PostTransactionResponse {
-  txhash: string;
-}
-
-export type PostWithdrawRequestParams = PublicParams.Withdraw;
-export type PostWithdrawResponse = { txhash: string };
-
-export type PostSwapRequestParams = PublicParams.Swap;
-export type PostSwapResponse = { fromAssetIdBalance: string; toAssetIdBalance: string };
->>>>>>> 5127ad84
+}