import dotenv from "dotenv";

dotenv.config();

const env = process.env.NODE_ENV || "development";
const debug = env !== "production";
const port = process.env.PORT || (debug ? 5040 : 5000);
const host = process.env.HOST || `0.0.0.0:${port}`;

const singleClient = process.env.SINGLE_CLIENT_MODE || true;

const network = process.env.CONNEXT_NETWORK || `rinkeby`;
const ethProviderUrl = process.env.CONNEXT_ETH_PROVIDER_URL || undefined;
const nodeUrl = process.env.CONNEXT_NODE_URL || undefined;
const mnemonic = process.env.CONNEXT_MNEMONIC || "";
const storeDir = process.env.CONNEXT_STORE_DIR || "./connext-store";
const logLevel = parseInt(process.env.CONNEXT_LOG_LEVEL || "3", 10);
const docsHost = process.env.DOCS_HOST || "localhost";

export default {
  env: env,
  debug: debug,
  port,
  host,
  singleClient,
  network,
  ethProviderUrl,
  nodeUrl,
  mnemonic,
  storeDir,
<<<<<<< HEAD
  logLevel,
=======
  docsHost,
>>>>>>> b8ecab2b
};<|MERGE_RESOLUTION|>--- conflicted
+++ resolved
@@ -28,9 +28,6 @@
   nodeUrl,
   mnemonic,
   storeDir,
-<<<<<<< HEAD
   logLevel,
-=======
   docsHost,
->>>>>>> b8ecab2b
 };