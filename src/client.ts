--- conflicted
+++ resolved
@@ -1,7 +1,6 @@
 import { getFileStore } from "@connext/store";
-
 import * as connext from "@connext/client";
-import { getFileStore } from "@connext/store";
+
 import {
   IConnextClient,
   IStoreService,
@@ -17,13 +16,8 @@
   getClientBalance,
   getFreeBalanceOnChain,
   EventSubscriptionParams,
-<<<<<<< HEAD
   InitClientOptions,
-  InitOptions,
-=======
-  InitClientManagerOptions,
   ConnectOptions,
->>>>>>> b9d9864d
   EventSubscription,
   transferOnChain,
   GetBalanceResponse,
@@ -50,34 +44,20 @@
   PostLinkedResolveRequestParams,
   PostLinkedResolveResponse,
   GetTransferHistory,
-<<<<<<< HEAD
   AppConfig,
-=======
-  fetchAll,
->>>>>>> b9d9864d
 } from "./helpers";
 import Subscriber from "./subscriber";
 
 const { AddressZero } = constants;
 
 export default class Client {
-<<<<<<< HEAD
   public static async init(logger: any, appConfig: AppConfig): Promise<Client> {
     const store = getFileStore(appConfig.storeDir);
     await store.init();
     const { mnemonic, initOptions } = await fetchAll(store);
     const client = new Client({ mnemonic, logger, store }, appConfig);
     if (initOptions && Object.keys(initOptions).length) {
-      await client.initClient(initOptions);
-=======
-  public static async init(logger: any) {
-    const store = getFileStore(config.storeDir);
-    await store.init();
-    const { mnemonic, initOptions } = await fetchAll(store);
-    const client = new Client({ mnemonic, logger, store });
-    if (initOptions && Object.keys(initOptions).length) {
       await client.connect(initOptions);
->>>>>>> b9d9864d
     }
     return client;
   }
