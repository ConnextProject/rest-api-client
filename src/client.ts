<<<<<<< HEAD
=======
import { getFileStore } from "@connext/store";
>>>>>>> 4ccfd7ff
import * as connext from "@connext/client";
import { getRandomBytes32 } from "@connext/utils";
import {
  IConnextClient,
  IStoreService,
  ConditionalTransferTypes,
  PublicParams,
} from "@connext/types";
import { Wallet, constants } from "ethers";

import config from "./config";

import {
  storeMnemonic,
  getClientBalance,
  getFreeBalanceOnChain,
  EventSubscriptionParams,
  InitClientManagerOptions,
  ConnectOptions,
  transferOnChain,
  GetBalanceResponse,
  PostTransactionResponse,
  PostHashLockTransferResponse,
  SubscriptionResponse,
  BatchSubscriptionResponse,
  GenericSuccessResponse,
  GetAppInstanceDetailsResponse,
  GetConfigResponse,
  GetHashLockStatusResponse,
  PostHashLockResolveResponse,
  PostWithdrawResponse,
  PostWithdrawRequestParams,
  PostHashLockTransferRequestParams,
  PostDepositRequestParams,
  PostHashLockResolveRequestParams,
  PostTransactionRequestParams,
  PostSwapRequestParams,
  PostSwapResponse,
  PostLinkedTransferRequestParams,
  PostLinkedTransferResponse,
  GetLinkedStatusResponse,
  PostLinkedResolveRequestParams,
  PostLinkedResolveResponse,
  GetTransferHistoryResponse,
  getPath,
} from "./helpers";
import Subscriber from "./subscriber";

const { AddressZero } = constants;

export default class Client {
  private _client: IConnextClient | undefined;
  private _logger: any;
  private _mnemonic: string;
  private _subscriber: Subscriber;
  private _store: IStoreService;
  private _initializing = false;
  private _index = 0;

  constructor(opts: InitClientManagerOptions) {
    this._logger = opts.logger;
    this._mnemonic = opts.mnemonic;
    this._subscriber = new Subscriber(opts.logger, opts.store);
    this._store = opts.store;
  }

  get client(): IConnextClient | undefined {
    return this._client;
  }

  public async connect(opts?: Partial<ConnectOptions>): Promise<IConnextClient> {
    const mnemonic = opts?.mnemonic || this._mnemonic;
    const index = opts?.index || this._index;
    if (!mnemonic) {
      throw new Error("Cannot init Connext client without mnemonic");
    }

    if (this._initializing) {
      throw new Error(`Client is initializing`);
    }

    if (this._client) {
      this._logger.info("Client is already connected - skipping connect logic");
      return this._client;
    }

    this._initializing = true;
    this.setMnemonic(mnemonic);
    const network = opts?.network || config.network;
    const ethProviderUrl = opts?.ethProviderUrl || config.ethProviderUrl;
    const nodeUrl = opts?.nodeUrl || config.nodeUrl;
    const logLevel = opts?.logLevel || config.logLevel;
    const signer = Wallet.fromMnemonic(mnemonic, getPath(index)).privateKey;
    const clientOpts = { signer, store: this._store, ethProviderUrl, nodeUrl, logLevel };
    try {
      const client = await connext.connect(network, clientOpts);
      this._client = client;
      this._logger.info("Client initialized successfully");
      return client;
    } finally {
      this._initializing = false;
    }
  }

  public async getConfig(): Promise<GetConfigResponse> {
    const client = this.getClient();
    const config = {
      multisigAddress: undefined,
      ...client.channelProvider.config,
    };
    if (!config.multisigAddress) {
      throw new Error("Connext Client Not Yet Initialized");
    }
    return config;
  }

  public async getTransferHistory(): Promise<GetTransferHistoryResponse> {
    const client = this.getClient();
    const transferHistory = await client.getTransferHistory();
    return transferHistory;
  }

  public async getAppInstanceDetails(
    appIdentityHash: string,
  ): Promise<GetAppInstanceDetailsResponse> {
    const client = this.getClient();
    const appDetails = await client.getAppInstance(appIdentityHash);
    if (typeof appDetails === "undefined") {
      throw new Error(`No App Instance found with appIdentityHash: ${appIdentityHash}`);
    }
    const data = appDetails;
    return data;
  }

  public async hashLockTransfer(
    params: PostHashLockTransferRequestParams,
  ): Promise<PostHashLockTransferResponse> {
    const client = this.getClient();
    if (params.assetId === AddressZero) {
      delete params.assetId;
    }
    const response = await client.conditionalTransfer({
      conditionType: ConditionalTransferTypes.HashLockTransfer,
      amount: params.amount,
      recipient: params.recipient,
      lockHash: params.lockHash,
      assetId: params.assetId,
      meta: params.meta,
      timelock: params.timelock,
    } as PublicParams.ConditionalTransfer);
    const appDetails = await this.getAppInstanceDetails(response.appIdentityHash);
    const data = { ...response, ...appDetails };
    return data;
  }

  public async hashLockResolve(
    params: PostHashLockResolveRequestParams,
  ): Promise<PostHashLockResolveResponse> {
    const client = this.getClient();
    const response = await client.resolveCondition({
      conditionType: ConditionalTransferTypes.HashLockTransfer,
      preImage: params.preImage,
      assetId: params.assetId,
    } as PublicParams.ResolveHashLockTransfer);
    return response;
  }

  public async hashLockStatus(
    lockHash: string,
    assetId: string,
  ): Promise<GetHashLockStatusResponse> {
    const client = this.getClient();
    const response = await client.getHashLockTransfer(lockHash, assetId);
    if (!response) {
      throw new Error(
        `No HashLock Transfer found for lockHash: ${lockHash} and assetId: ${assetId}`,
      );
    }
    return response;
  }

  public async linkedStatus(paymentId: string): Promise<GetLinkedStatusResponse> {
    const client = this.getClient();
    const response = await client.getLinkedTransfer(paymentId);
    if (!response) {
      throw new Error(`No Linked Transfer found for paymentId: ${paymentId}`);
    }
    const data = response;
    return data;
  }

  public async linkedTransfer(
    params: PostLinkedTransferRequestParams,
  ): Promise<PostLinkedTransferResponse> {
    const client = this.getClient();
    if (params.assetId === AddressZero) {
      delete params.assetId;
    }
    const paymentId = params.paymentId || getRandomBytes32();
    const preImage = params.preImage || getRandomBytes32();
    const response = await client.conditionalTransfer({
      conditionType: ConditionalTransferTypes.LinkedTransfer,
      amount: params.amount,
      recipient: params.recipient,
      preImage,
      paymentId,
      assetId: params.assetId,
      meta: params.meta,
    } as PublicParams.ConditionalTransfer);
    const appDetails = await this.getAppInstanceDetails(response.appIdentityHash);
    const data = { ...response, ...appDetails };
    return data;
  }

  public async linkedResolve(
    params: PostLinkedResolveRequestParams,
  ): Promise<PostLinkedResolveResponse> {
    const client = this.getClient();
    const response = await client.resolveCondition({
      conditionType: ConditionalTransferTypes.LinkedTransfer,
      preImage: params.preImage,
      paymentId: params.paymentId,
    } as PublicParams.ResolveLinkedTransfer);
    const data = response;
    return data;
  }

  public async balance(assetId: string): Promise<GetBalanceResponse> {
    const client = this.getClient();
    return getClientBalance(client, assetId);
  }

  public async setMnemonic(mnemonic: string): Promise<void> {
    await storeMnemonic(mnemonic, this._store);
    this._mnemonic = mnemonic;
    this._logger.info("Mnemonic set successfully");
  }

  public async deposit(params: PostDepositRequestParams): Promise<GetBalanceResponse> {
    const client = this.getClient();
    const assetId = params.assetId || AddressZero;
    if (params.assetId === AddressZero) {
      delete params.assetId;
    }
    const response = await client.deposit(params);
    return {
      freeBalanceOffChain: response.freeBalance[client.signerAddress].toString(),
      freeBalanceOnChain: await getFreeBalanceOnChain(client, assetId),
    };
  }

  public async swap(params: PostSwapRequestParams): Promise<PostSwapResponse> {
    const client = this.getClient();
    await client.swap(params);
    return {
      fromAssetIdBalance: await getFreeBalanceOnChain(client, params.fromAssetId),
      toAssetIdBalance: await getFreeBalanceOnChain(client, params.toAssetId),
    };
  }

  public async withdraw(params: PostWithdrawRequestParams): Promise<PostWithdrawResponse> {
    const client = this.getClient();
    if (params.assetId === AddressZero) {
      delete params.assetId;
    }
    const response = await client.withdraw(params);
    return { txhash: response.transaction.hash };
  }

  public async transferOnChain(
    params: PostTransactionRequestParams,
  ): Promise<PostTransactionResponse> {
    const client = this.getClient();
    const txhash = await transferOnChain({
      mnemonic: this._mnemonic,
      ethProvider: client.ethProvider,
      assetId: params.assetId,
      amount: params.amount,
      recipient: params.recipient,
    });
    return { txhash };
  }

  public async subscribe(params: EventSubscriptionParams): Promise<SubscriptionResponse> {
    const client = this.getClient();
    const subscription = await this._subscriber.subscribe(client, params);
    return { id: subscription.id };
  }

  public async subscribeBatch(
    paramsArr: EventSubscriptionParams[],
  ): Promise<BatchSubscriptionResponse> {
    const client = this.getClient();
    const subscriptions = await this._subscriber.batchSubscribe(client, paramsArr);
    return { subscriptions };
  }

  public async unsubscribe(id: string): Promise<GenericSuccessResponse> {
    const client = this.getClient();
    await this._subscriber.unsubscribe(client, id);
    return { success: true };
  }

  public async unsubscribeBatch(idsArr: string[]): Promise<GenericSuccessResponse> {
    const client = this.getClient();
    await this._subscriber.batchUnsubscribe(client, idsArr);
    return { success: true };
  }

  public async unsubscribeAll(): Promise<GenericSuccessResponse> {
    const client = this.getClient();
    await this._subscriber.clearAllSubscriptions(client);
    return { success: true };
  }

  // -- Private ---------------------------------------------------------------- //

  private getClient(): IConnextClient {
    if (!this._client) {
      throw new Error("Client is not initialized");
    }
    return this._client;
  }
}<|MERGE_RESOLUTION|>--- conflicted
+++ resolved
@@ -1,7 +1,3 @@
-<<<<<<< HEAD
-=======
-import { getFileStore } from "@connext/store";
->>>>>>> 4ccfd7ff
 import * as connext from "@connext/client";
 import { getRandomBytes32 } from "@connext/utils";
 import {
