import * as connext from "@connext/client";
import { getRandomBytes32 } from "@connext/utils";
import { IConnextClient, ConditionalTransferTypes, PublicParams } from "@connext/types";
import { Wallet, constants } from "ethers";

import {
  getClientBalance,
  getFreeBalanceOnChain,
  EventSubscriptionParams,
  InitClientManagerOptions,
  transferOnChain,
  SubscriptionResponse,
  BatchSubscriptionResponse,
  GenericSuccessResponse,
<<<<<<< HEAD
  RouteMethods,
  getStore,
  InternalConnectOptions,
=======
  GetAppInstanceDetailsResponse,
  GetConfigResponse,
  GetHashLockStatusResponse,
  PostHashLockResolveResponse,
  PostWithdrawResponse,
  PostWithdrawRequestParams,
  PostHashLockTransferRequestParams,
  PostDepositRequestParams,
  PostHashLockResolveRequestParams,
  PostTransactionRequestParams,
  PostSwapRequestParams,
  PostSwapResponse,
  PostLinkedTransferRequestParams,
  PostLinkedTransferResponse,
  GetLinkedStatusResponse,
  PostLinkedResolveRequestParams,
  PostLinkedResolveResponse,
  GetTransferHistory,
  fetchAll,
  PostRequestCollateralRequestParams,
>>>>>>> 5127ad84
} from "./helpers";
import Subscriber from "./subscriber";

const { AddressZero, HashZero } = constants;

export default class Client {
  public wallet: Wallet | undefined;
  public client: IConnextClient | undefined;

  private logger: any;
  private subscriber: Subscriber;
  private connecting = false;
  private logLevel: number;

  constructor(opts: InitClientManagerOptions) {
    this.subscriber = new Subscriber(opts.logger, opts.store);
    this.logger = opts.logger;
    this.logLevel = opts.logLevel;
  }

  public async connect(
    rootStoreDir: string,
    opts: InternalConnectOptions,
  ): Promise<IConnextClient> {
    if (this.connecting) {
      throw new Error(`Client is connecting`);
    }

    if (this.client) {
      this.logger.info("Client is already connected - skipping connect logic");
      return this.client;
    }

    this.connecting = true;
    const clientOpts = {
      store: await getStore(rootStoreDir, this.wallet),
      signer: opts.signer,
      ethProviderUrl: opts.ethProviderUrl,
      nodeUrl: opts.nodeUrl,
      logLevel: this.logLevel,
    };
    try {
      const client = await connext.connect(clientOpts);
      this.client = client;
      this.logger.info("Client initialized successfully");
      return client;
    } finally {
      this.connecting = false;
    }
  }

  public async getConfig(): Promise<RouteMethods.GetConfigResponse> {
    const client = this.getClient();
    const config = {
      multisigAddress: undefined,
      ...client.channelProvider.config,
    };
    if (!config.multisigAddress) {
      throw new Error("Connext Client Not Yet Initialized");
    }
    return config;
  }

  public async getTransferHistory(): Promise<RouteMethods.GetTransferHistoryResponse> {
    const client = this.getClient();
    const transferHistory = await client.getTransferHistory();
    return transferHistory;
  }

  public async getAppInstanceDetails(
    appIdentityHash: string,
  ): Promise<RouteMethods.GetAppInstanceDetailsResponse> {
    const client = this.getClient();
    const appDetails = await client.getAppInstance(appIdentityHash);
    if (typeof appDetails === "undefined") {
      throw new Error(`No App Instance found with appIdentityHash: ${appIdentityHash}`);
    }
    const data = appDetails;
    return data;
  }

  public async hashLockTransfer(
    params: RouteMethods.PostHashLockTransferRequestParams,
  ): Promise<RouteMethods.PostHashLockTransferResponse> {
    const client = this.getClient();
    if (params.assetId === AddressZero) {
      delete params.assetId;
    }
    const response = await client.conditionalTransfer({
      conditionType: ConditionalTransferTypes.HashLockTransfer,
      amount: params.amount,
      recipient: params.recipient,
      lockHash: params.lockHash,
      assetId: params.assetId,
      meta: params.meta,
      timelock: params.timelock,
    } as PublicParams.ConditionalTransfer);
    const appDetails = await this.getAppInstanceDetails(response.appIdentityHash);
    const data = { ...response, ...appDetails };
    return data;
  }

  public async hashLockResolve(
    params: RouteMethods.PostHashLockResolveRequestParams,
  ): Promise<RouteMethods.PostHashLockResolveResponse> {
    const client = this.getClient();
    const response = await client.resolveCondition({
      conditionType: ConditionalTransferTypes.HashLockTransfer,
      preImage: params.preImage || HashZero,
      assetId: params.assetId,
      paymentId: params.paymentId,
    } as PublicParams.ResolveHashLockTransfer);
    return response;
  }

  public async hashLockStatus(
    lockHash: string,
    assetId: string,
  ): Promise<RouteMethods.GetHashLockStatusResponse> {
    const client = this.getClient();
    const response = await client.getHashLockTransfer(lockHash, assetId);
    if (!response) {
      throw new Error(
        `No HashLock Transfer found for lockHash: ${lockHash} and assetId: ${assetId}`,
      );
    }
    return { ...response, paymentId: response.meta.paymentId };
  }

  public async linkedStatus(paymentId: string): Promise<RouteMethods.GetLinkedStatusResponse> {
    const client = this.getClient();
    const response = await client.getLinkedTransfer(paymentId);
    if (!response) {
      throw new Error(`No Linked Transfer found for paymentId: ${paymentId}`);
    }
    const data = response;
    return data;
  }

  public async linkedTransfer(
    params: RouteMethods.PostLinkedTransferRequestParams,
  ): Promise<RouteMethods.PostLinkedTransferResponse> {
    const client = this.getClient();
    if (params.assetId === AddressZero) {
      delete params.assetId;
    }
    const paymentId = params.paymentId || getRandomBytes32();
    const preImage = params.preImage || getRandomBytes32();
    const response = await client.conditionalTransfer({
      conditionType: ConditionalTransferTypes.LinkedTransfer,
      amount: params.amount,
      recipient: params.recipient,
      preImage,
      paymentId,
      assetId: params.assetId,
      meta: params.meta,
    } as PublicParams.ConditionalTransfer);
    const appDetails = await this.getAppInstanceDetails(response.appIdentityHash);
    const data = { ...response, ...appDetails };
    return data;
  }

  public async linkedResolve(
    params: RouteMethods.PostLinkedResolveRequestParams,
  ): Promise<RouteMethods.PostLinkedResolveResponse> {
    const client = this.getClient();
    const response = await client.resolveCondition({
      conditionType: ConditionalTransferTypes.LinkedTransfer,
      preImage: params.preImage,
      paymentId: params.paymentId,
    } as PublicParams.ResolveLinkedTransfer);
    const data = response;
    return data;
  }

  public async balance(assetId: string): Promise<RouteMethods.GetBalanceResponse> {
    const client = this.getClient();
    return getClientBalance(client, assetId);
  }

  public async deposit(
    params: RouteMethods.PostDepositRequestParams,
  ): Promise<RouteMethods.GetBalanceResponse> {
    const client = this.getClient();
    const assetId = params.assetId || AddressZero;
    if (params.assetId === AddressZero) {
      delete params.assetId;
    }
    const response = await client.deposit(params);
    return {
      freeBalanceOffChain: response.freeBalance[client.signerAddress].toString(),
      freeBalanceOnChain: await getFreeBalanceOnChain(client, assetId),
    };
  }

<<<<<<< HEAD
  public async swap(
    params: RouteMethods.PostSwapRequestParams,
  ): Promise<RouteMethods.PostSwapResponse> {
=======
  public async requestCollateral(params: PostRequestCollateralRequestParams): Promise<void> {
    const client = this.getClient();
    await client.requestCollateral(params.assetId);
  }

  public async swap(params: PostSwapRequestParams): Promise<PostSwapResponse> {
>>>>>>> 5127ad84
    const client = this.getClient();
    await client.swap(params);
    return {
      fromAssetIdBalance: await getFreeBalanceOnChain(client, params.fromAssetId),
      toAssetIdBalance: await getFreeBalanceOnChain(client, params.toAssetId),
    };
  }

  public async withdraw(
    params: RouteMethods.PostWithdrawRequestParams,
  ): Promise<RouteMethods.PostWithdrawResponse> {
    const client = this.getClient();
    if (params.assetId === AddressZero) {
      delete params.assetId;
    }
    const response = await client.withdraw(params);
    return { txhash: response.transaction.hash };
  }

  public async transferOnChain(
    params: RouteMethods.PostTransactionRequestParams,
  ): Promise<RouteMethods.PostTransactionResponse> {
    const client = this.getClient();
    if (!this.wallet) {
      throw new Error("Client signer wallet is not initialized");
    }
    const txhash = await transferOnChain({
      wallet: this.wallet,
      ethProvider: client.ethProvider,
      assetId: params.assetId,
      amount: params.amount,
      recipient: params.recipient,
    });
    return { txhash };
  }

  public async subscribe(params: EventSubscriptionParams): Promise<SubscriptionResponse> {
    const client = this.getClient();
    const subscription = await this.subscriber.subscribe(client, params);
    return { id: subscription.id };
  }

  public async subscribeBatch(
    paramsArr: EventSubscriptionParams[],
  ): Promise<BatchSubscriptionResponse> {
    const client = this.getClient();
    const subscriptions = await this.subscriber.batchSubscribe(client, paramsArr);
    return { subscriptions };
  }

  public async unsubscribe(id: string): Promise<GenericSuccessResponse> {
    const client = this.getClient();
    await this.subscriber.unsubscribe(client, id);
    return { success: true };
  }

  public async unsubscribeBatch(idsArr: string[]): Promise<GenericSuccessResponse> {
    const client = this.getClient();
    await this.subscriber.batchUnsubscribe(client, idsArr);
    return { success: true };
  }

  public async unsubscribeAll(): Promise<GenericSuccessResponse> {
    const client = this.getClient();
    await this.subscriber.clearAllSubscriptions(client);
    return { success: true };
  }

  public getClient(): IConnextClient {
    if (!this.client) {
      throw new Error("Client is not initialized");
    }
    return this.client;
  }
}<|MERGE_RESOLUTION|>--- conflicted
+++ resolved
@@ -12,32 +12,9 @@
   SubscriptionResponse,
   BatchSubscriptionResponse,
   GenericSuccessResponse,
-<<<<<<< HEAD
   RouteMethods,
   getStore,
   InternalConnectOptions,
-=======
-  GetAppInstanceDetailsResponse,
-  GetConfigResponse,
-  GetHashLockStatusResponse,
-  PostHashLockResolveResponse,
-  PostWithdrawResponse,
-  PostWithdrawRequestParams,
-  PostHashLockTransferRequestParams,
-  PostDepositRequestParams,
-  PostHashLockResolveRequestParams,
-  PostTransactionRequestParams,
-  PostSwapRequestParams,
-  PostSwapResponse,
-  PostLinkedTransferRequestParams,
-  PostLinkedTransferResponse,
-  GetLinkedStatusResponse,
-  PostLinkedResolveRequestParams,
-  PostLinkedResolveResponse,
-  GetTransferHistory,
-  fetchAll,
-  PostRequestCollateralRequestParams,
->>>>>>> 5127ad84
 } from "./helpers";
 import Subscriber from "./subscriber";
 
@@ -233,18 +210,16 @@
     };
   }
 
-<<<<<<< HEAD
+  public async requestCollateral(
+    params: RouteMethods.PostRequestCollateralRequestParams,
+  ): Promise<void> {
+    const client = this.getClient();
+    await client.requestCollateral(params.assetId);
+  }
+
   public async swap(
     params: RouteMethods.PostSwapRequestParams,
   ): Promise<RouteMethods.PostSwapResponse> {
-=======
-  public async requestCollateral(params: PostRequestCollateralRequestParams): Promise<void> {
-    const client = this.getClient();
-    await client.requestCollateral(params.assetId);
-  }
-
-  public async swap(params: PostSwapRequestParams): Promise<PostSwapResponse> {
->>>>>>> 5127ad84
     const client = this.getClient();
     await client.swap(params);
     return {
