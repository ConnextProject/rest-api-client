--- conflicted
+++ resolved
@@ -12,12 +12,6 @@
   getFreeBalanceOnChain,
   getClientBalance,
   deBigNumberifyJson,
-<<<<<<< HEAD
-} from "./utilities";
-
-import {
-=======
->>>>>>> a07a81d4
   EventSubscriptionParams,
   InitClientManagerOptions,
   InitOptions,
