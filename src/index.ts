import fastify from "fastify";
import Helmet from "fastify-helmet";

import config from "./config";

import ClientManager from "./client";
<<<<<<< HEAD
import { requireParam, fetchAll, initPostgresStore } from "./utilities";
=======
import { requireParam, fetchAll } from "./helpers";
>>>>>>> a07a81d4

const app = fastify({
  logger: { prettyPrint: config.debug ? { forceColor: true } : undefined },
});

let clientManager: ClientManager;

app.register(Helmet);

// -- GET ---------------------------------------------------------------- //

app.get("/health", (req, res) => {
  res.status(204).send();
});

app.get("/hello", (req, res) => {
  res.status(200).send(`Hello World, this is Connext client`);
});

app.get("/balance/:assetId", async (req, res) => {
  try {
    await requireParam(req.params, "assetId");
    res.status(200).send(await clientManager.balance(req.params.assetId));
  } catch (error) {
    app.log.error(error);
    res.status(500).send({ message: error.message });
  }
});

app.get("/config", async (req, res) => {
  try {
    res.status(200).send(await clientManager.getConfig());
  } catch (error) {
    app.log.error(error);
    res.status(500).send({ message: error.message });
  }
});

app.get("/hashlock-status/:lockHash", async (req, res) => {
  try {
    await requireParam(req.params, "lockHash");
    res.status(200).send(await clientManager.hashLockStatus(req.params.lockHash));
  } catch (error) {
    app.log.error(error);
    res.status(500).send({ message: error.message });
  }
});

app.get("/appinstance-details/:appInstanceId", async (req, res) => {
  try {
    await requireParam(req.params, "appInstanceId");
    res.status(200).send(await clientManager.getAppInstanceDetails(req.params.appInstanceId));
  } catch (error) {
    app.log.error(error);
    res.status(500).send({ message: error.message });
  }
});

// -- POST ---------------------------------------------------------------- //

app.post("/connect", async (req, res) => {
  try {
    if (!clientManager.mnemonic) {
      await requireParam(req.body, "mnemonic");
    }
    await clientManager.initClient(req.body);
    res.status(200).send(await clientManager.getConfig());
  } catch (error) {
    app.log.error(error);
    res.status(500).send({ message: error.message });
  }
});

app.post("/mnemonic", async (req, res) => {
  try {
    await requireParam(req.body, "mnemonic");
    clientManager.setMnemonic(req.body.mnemonic);
    res.status(200).send({ success: true });
  } catch (error) {
    app.log.error(error);
    res.status(500).send({ message: error.message });
  }
});

app.post("/hashlock-transfer", async (req, res) => {
  try {
    await requireParam(req.body, "amount");
    await requireParam(req.body, "assetId");
    await requireParam(req.body, "lockHash");
    await requireParam(req.body, "timelock");
    await requireParam(req.body, "recipient");
    res.status(200).send(await clientManager.hashLockTransfer(req.body));
  } catch (error) {
    app.log.error(error);
    res.status(500).send({ message: error.message });
  }
});

app.post("/hashlock-resolve", async (req, res) => {
  try {
    await requireParam(req.body, "lockHash");
    res.status(200).send(await clientManager.hashLockResolve(req.body.lockHash));
  } catch (error) {
    app.log.error(error);
    res.status(500).send({ message: error.message });
  }
});

app.post("/deposit", async (req, res) => {
  try {
    await requireParam(req.body, "amount");
    await requireParam(req.body, "assetId");
    res.status(200).send(await clientManager.deposit(req.body));
  } catch (error) {
    app.log.error(error);
    res.status(500).send({ message: error.message });
  }
});

app.post("/subscribe", async (req, res) => {
  try {
    await requireParam(req.body, "event");
    await requireParam(req.body, "webhook");
    res.status(200).send(await clientManager.subscribe(req.body));
  } catch (error) {
    app.log.error(error);
    res.status(500).send({ message: error.message });
  }
});

app.post("/subscribe/batch", async (req, res) => {
  try {
    await requireParam(req.body, "params", "array");
    res.status(200).send(await clientManager.subscribeBatch(req.body.params));
  } catch (error) {
    app.log.error(error);
    res.status(500).send({ message: error.message });
  }
});

// -- DELETE ---------------------------------------------------------------- //

app.delete("/subscribe", async (req, res) => {
  try {
    await requireParam(req.body, "id");
    res.status(200).send(await clientManager.unsubscribe(req.params.id));
  } catch (error) {
    app.log.error(error);
    res.status(500).send({ message: error.message });
  }
});

app.delete("/subscribe/batch", async (req, res) => {
  try {
    await requireParam(req.body, "ids", "array");
    res.status(200).send(await clientManager.unsubscribeBatch(req.body.ids));
  } catch (error) {
    app.log.error(error);
    res.status(500).send({ message: error.message });
  }
});

app.delete("/subscribe/all", async (req, res) => {
  try {
    res.status(200).send(await clientManager.unsubscribeAll());
  } catch (error) {
    app.log.error(error);
    res.status(500).send({ message: error.message });
  }
});

// -- INIT ---------------------------------------------------------------- //

app.ready(async () => {
  await initPostgresStore();
  const { mnemonic, subscriptions, initOptions } = await fetchAll();
  clientManager = new ClientManager({ mnemonic, logger: app.log });
  if (initOptions && Object.keys(initOptions).length) {
    await clientManager.initClient(initOptions, subscriptions);
  }
});

const [host, port] = config.host.split(":");
app.listen(+port, host, (err, address) => {
  if (err) throw err;
  app.log.info(`Server listening on ${address}`);
});<|MERGE_RESOLUTION|>--- conflicted
+++ resolved
@@ -4,11 +4,7 @@
 import config from "./config";
 
 import ClientManager from "./client";
-<<<<<<< HEAD
-import { requireParam, fetchAll, initPostgresStore } from "./utilities";
-=======
-import { requireParam, fetchAll } from "./helpers";
->>>>>>> a07a81d4
+import { requireParam, fetchAll, initPostgresStore } from "./helpers";
 
 const app = fastify({
   logger: { prettyPrint: config.debug ? { forceColor: true } : undefined },
